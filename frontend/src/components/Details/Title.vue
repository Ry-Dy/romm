--- conflicted
+++ resolved
@@ -107,31 +107,6 @@
           <span>ID: {{ rom.moby_id }}</span>
           <v-divider class="mx-2 border-opacity-25" vertical />
           <span>Rating: {{ rom.moby_metadata?.moby_score }}</span>
-<<<<<<< HEAD
-        </v-chip>
-      </a>
-    </v-col>
-  </v-row>
-  <v-row
-    v-if="rom.moby_id"
-    class="text-white text-shadow"
-    :class="{ 'text-center': smAndDown }"
-    no-gutters
-  >
-    <v-col cols="12">
-      <a
-        style="text-decoration: none; color: inherit"
-        :href="`http://www.mobygames.com/game/${rom.moby_id}`"
-        target="_blank"
-      >
-        <v-chip size="x-small" @click="">
-          <span>MobyGames</span>
-          <v-divider class="mx-2 border-opacity-25" vertical />
-          <span>ID: {{ rom.moby_id }}</span>
-          <v-divider class="mx-2 border-opacity-25" vertical />
-          <span>Rating: {{ rom.moby_metadata?.moby_score }}</span>
-=======
->>>>>>> 1f09eb45
         </v-chip>
       </a>
     </v-col>
