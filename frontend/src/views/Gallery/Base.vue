--- conflicted
+++ resolved
@@ -35,8 +35,6 @@
   fabMenu.value = open;
 });
 
-<<<<<<< HEAD
-=======
 socket.on("scan:done", () => {
   scanning.set(false);
   socket.disconnect();
@@ -64,7 +62,6 @@
   socket.disconnect();
 });
 
->>>>>>> 8fbf2211
 // Functions
 async function fetchRoms(platform) {
   const isFiltered = normalizeString(galleryFilter.filter).trim() != "";
@@ -184,35 +181,13 @@
 </script>
 
 <template>
-<<<<<<< HEAD
   <gallery-app-bar />
-  <template v-if="filteredRoms.length > 0">
+  <template v-if="romsStore.filteredRoms.length > 0">
     <v-row no-gutters v-scroll="onScroll">
       <!-- Gallery cards view -->
       <v-col
         v-show="galleryView.value != 2"
-        v-for="rom in filteredRoms"
-=======
-  <v-app-bar id="gallery-app-bar" elevation="0" density="compact">
-    <filter-bar />
-    <gallery-view-btn />
-    <v-btn
-      @click="scan"
-      rounded="0"
-      variant="text"
-      class="mr-0"
-      icon="mdi-magnify-scan"
-    />
-  </v-app-bar>
-
-  <template v-if="romsStore.filteredRoms.length > 0">
-    <v-row no-gutters v-scroll="onScroll">
-      <!-- Gallery cards view -->
-      <v-col
-        v-show="galleryView.current != 2"
         v-for="rom in romsStore.filteredRoms"
-        class="pa-1"
->>>>>>> 8fbf2211
         :key="rom.id"
         :cols="views[galleryView.current]['size-cols']"
         :xs="views[galleryView.current]['size-xs']"
