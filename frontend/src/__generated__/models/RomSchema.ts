--- conflicted
+++ resolved
@@ -3,13 +3,8 @@
 /* tslint:disable */
 /* eslint-disable */
 
-<<<<<<< HEAD
 import type { RomIGDBMetadata } from "./RomIGDBMetadata";
 import type { RomMobyMetadata } from "./RomMobyMetadata";
-import type { RomNoteSchema } from "./RomNoteSchema";
-import type { SaveSchema } from "./SaveSchema";
-import type { ScreenshotSchema } from "./ScreenshotSchema";
-import type { StateSchema } from "./StateSchema";
 
 export type RomSchema = {
   id: number;
@@ -47,56 +42,5 @@
   tags: Array<string>;
   multi: boolean;
   files: Array<string>;
-  url_screenshots: Array<string>;
-  merged_screenshots: Array<string>;
   full_path: string;
-  sibling_roms?: Array<RomSchema>;
-  user_saves?: Array<SaveSchema>;
-  user_states?: Array<StateSchema>;
-  user_screenshots?: Array<ScreenshotSchema>;
-  user_notes?: Array<RomNoteSchema>;
-};
-=======
-import type { RomIGDBMetadata } from './RomIGDBMetadata';
-import type { RomMobyMetadata } from './RomMobyMetadata';
-
-export type RomSchema = {
-    id: number;
-    igdb_id: (number | null);
-    sgdb_id: (number | null);
-    moby_id: (number | null);
-    platform_id: number;
-    platform_slug: string;
-    platform_name: string;
-    file_name: string;
-    file_name_no_tags: string;
-    file_name_no_ext: string;
-    file_extension: string;
-    file_path: string;
-    file_size_bytes: number;
-    name: (string | null);
-    slug: (string | null);
-    summary: (string | null);
-    first_release_date: (number | null);
-    alternative_names: Array<string>;
-    genres: Array<string>;
-    franchises: Array<string>;
-    collections: Array<string>;
-    companies: Array<string>;
-    game_modes: Array<string>;
-    igdb_metadata: (RomIGDBMetadata | null);
-    moby_metadata: (RomMobyMetadata | null);
-    path_cover_s: (string | null);
-    path_cover_l: (string | null);
-    has_cover: boolean;
-    url_cover: (string | null);
-    revision: (string | null);
-    regions: Array<string>;
-    languages: Array<string>;
-    tags: Array<string>;
-    multi: boolean;
-    files: Array<string>;
-    full_path: string;
-    readonly sort_comparator: string;
-};
->>>>>>> fef78990
+};