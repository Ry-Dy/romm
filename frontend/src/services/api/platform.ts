--- conflicted
+++ resolved
@@ -17,13 +17,8 @@
 }
 
 async function getPlatform(
-<<<<<<< HEAD
   id: number | undefined,
-): Promise<{ data: PlatformSchema }> {
-=======
-  id: number | undefined
 ): Promise<{ data: Platform }> {
->>>>>>> fef78990
   return api.get(`/platforms/${id}`);
 }
 
