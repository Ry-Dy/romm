<script setup lang="ts">
<<<<<<< HEAD
import { ref } from "vue";
import languageStore from "@/stores/language";
import { storeToRefs } from "pinia";
import { useI18n } from "vue-i18n";

// Props
const { locale } = useI18n();
const storeLanguage = languageStore();
const { defaultLanguage, languages } = storeToRefs(storeLanguage);
const selectedLanguage = ref(
  languages.value.find(
    (lang) => lang.value === localStorage.getItem("settings.locale"),
  ) || defaultLanguage.value,
);
locale.value = selectedLanguage.value.value;
storeLanguage.setLanguage(selectedLanguage.value);
=======
import storeAuth from "@/stores/auth";
import storeConfig from "@/stores/config";
import storeHeartbeat from "@/stores/heartbeat";
import api from "@/services/api/index";
import userApi from "@/services/api/user";
import router from "@/plugins/router";
import { onBeforeMount } from "vue";

// Props
const heartbeat = storeHeartbeat();
const auth = storeAuth();
const configStore = storeConfig();

// Functions
onBeforeMount(async () => {
  await api.get("/heartbeat").then(async ({ data: data }) => {
    heartbeat.set(data);
    if (heartbeat.value.SHOW_SETUP_WIZARD) {
      router.push({ name: "setup" });
    } else {
      await userApi
        .fetchCurrentUser()
        .then(({ data: user }) => {
          auth.setUser(user);
        })
        .catch((error) => {
          console.error(error);
        });

      await api.get("/config").then(({ data: data }) => {
        configStore.set(data);
      });
    }
  });
});
>>>>>>> 125627f5
</script>
<template>
  <v-app>
    <v-main class="h-100">
      <router-view />
    </v-main>
  </v-app>
</template><|MERGE_RESOLUTION|>--- conflicted
+++ resolved
@@ -1,11 +1,19 @@
 <script setup lang="ts">
-<<<<<<< HEAD
-import { ref } from "vue";
+import storeAuth from "@/stores/auth";
+import storeConfig from "@/stores/config";
+import storeHeartbeat from "@/stores/heartbeat";
+import api from "@/services/api/index";
+import userApi from "@/services/api/user";
+import router from "@/plugins/router";
 import languageStore from "@/stores/language";
 import { storeToRefs } from "pinia";
+import { onBeforeMount, ref } from "vue";
 import { useI18n } from "vue-i18n";
 
 // Props
+const heartbeat = storeHeartbeat();
+const auth = storeAuth();
+const configStore = storeConfig();
 const { locale } = useI18n();
 const storeLanguage = languageStore();
 const { defaultLanguage, languages } = storeToRefs(storeLanguage);
@@ -16,19 +24,6 @@
 );
 locale.value = selectedLanguage.value.value;
 storeLanguage.setLanguage(selectedLanguage.value);
-=======
-import storeAuth from "@/stores/auth";
-import storeConfig from "@/stores/config";
-import storeHeartbeat from "@/stores/heartbeat";
-import api from "@/services/api/index";
-import userApi from "@/services/api/user";
-import router from "@/plugins/router";
-import { onBeforeMount } from "vue";
-
-// Props
-const heartbeat = storeHeartbeat();
-const auth = storeAuth();
-const configStore = storeConfig();
 
 // Functions
 onBeforeMount(async () => {
@@ -52,7 +47,6 @@
     }
   });
 });
->>>>>>> 125627f5
 </script>
 <template>
   <v-app>
