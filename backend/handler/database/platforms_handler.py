--- conflicted
+++ resolved
@@ -1,15 +1,10 @@
 import functools
-<<<<<<< HEAD
-=======
 from sqlalchemy import delete, or_, select
 from sqlalchemy.orm import Session, Query, selectinload
->>>>>>> 3c071d41
 
 from decorators.database import begin_session
 from models.platform import Platform
 from models.rom import Rom
-from sqlalchemy import delete, or_
-from sqlalchemy.orm import Query, Session, joinedload
 
 from .base_handler import DBBaseHandler
 
@@ -48,15 +43,11 @@
         return (
             session.scalar(query.filter_by(id=id).limit(1))
             if id
-<<<<<<< HEAD
-            else (session.scalars(query.order_by(Platform.name.asc())).unique().all())  # type: ignore[attr-defined]
-=======
             else (
                 session.scalars(select(Platform).order_by(Platform.name.asc()))
                 .unique()
                 .all()
             )
->>>>>>> 3c071d41
         )
 
     @begin_session
