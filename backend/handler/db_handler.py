import functools

from fastapi import status, HTTPException
from sqlalchemy import create_engine, select, delete, update, and_, or_, func
from sqlalchemy.orm import sessionmaker, Session
from sqlalchemy.exc import ProgrammingError

from logger.logger import log
from config.config_loader import ConfigLoader
from models import Platform, Rom, User, Role


class DBHandler:
    def __init__(self) -> None:
        self.engine = create_engine(ConfigLoader.get_db_engine(), pool_pre_ping=True)
        self.session = sessionmaker(bind=self.engine, expire_on_commit=False)

    @staticmethod
    def begin_session(func):
        @functools.wraps(func)
        def wrapper(*args):
            try:
                with args[0].session.begin() as session:
                    return func(*args, session=session)
            except ProgrammingError as e:
                log.critical(str(e))
                raise HTTPException(
                    status_code=status.HTTP_500_INTERNAL_SERVER_ERROR, detail=str(e)
                )

        return wrapper

    # ========= Platforms =========
    @begin_session
    def add_platform(self, platform: Platform, session: Session = None):
        return session.merge(platform)

    @begin_session
    def get_platforms(self, session: Session = None):
        return session.scalars(select(Platform).order_by(Platform.slug.asc())).all()

    @begin_session
    def get_platform(self, slug: str, session: Session = None):
        return session.get(Platform, slug)

    @begin_session
    def purge_platforms(self, platforms: list[str], session: Session = None):
        return session.execute(
            delete(Platform)
            .where(or_(Platform.slug.not_in(platforms), Platform.slug.is_(None)))
            .execution_options(synchronize_session="evaluate")
        )

    # ========= Roms =========
<<<<<<< HEAD
    @begin_session
    def add_rom(self, rom: Rom, session: Session = None):
        return session.merge(rom)

    def get_roms(self, platform_slug: str):
        return (
            select(Rom)
            .filter_by(platform_slug=platform_slug)
            .order_by(Rom.file_name.asc())
        )

    @begin_session
    def get_rom(self, id, session: Session = None):
        return session.get(Rom, id)

    @begin_session
    def update_rom(self, id: int, data: dict, session: Session = None):
        return session.execute(
            update(Rom)
            .where(Rom.id == id)
            .values(**data)
            .execution_options(synchronize_session="evaluate")
        )

    @begin_session
    def delete_rom(self, id: int, session: Session = None):
        return session.execute(
            delete(Rom)
            .where(Rom.id == id)
            .execution_options(synchronize_session="evaluate")
        )

    @begin_session
    def purge_roms(self, platform_slug: str, roms: list[str], session: Session = None):
        return session.execute(
            delete(Rom)
            .where(and_(Rom.platform_slug == platform_slug, Rom.file_name.not_in(roms)))
            .execution_options(synchronize_session="evaluate")
        )

    @begin_session
    def get_rom_count(self, platform_slug: str, session: Session = None):
        return session.scalar(
            select(func.count()).select_from(Rom).filter_by(platform_slug=platform_slug)
        )
=======
    def add_rom(self, rom: Rom):
        try:
            with self.session.begin() as session:
                return session.merge(rom)
        except ProgrammingError as e:
            self.raise_error(e)

    def get_roms(self, p_slug: str):
        try:
            return select(Rom).filter_by(p_slug=p_slug).order_by(Rom.file_name.asc())
        except ProgrammingError as e:
            self.raise_error(e)

    def get_recent_roms(self):
        try:
            with self.session.begin() as session:
                return session.scalars(select(Rom).order_by(Rom.id.desc()).limit(15)).all()
        except ProgrammingError as e:
            self.raise_error(e)

    def get_rom(self, id):
        try:
            with self.session.begin() as session:
                return session.get(Rom, id)
        except ProgrammingError as e:
            self.raise_error(e)

    def update_rom(self, id: int, data: dict):
        try:
            with self.session.begin() as session:
                session.query(Rom).filter(Rom.id == id).update(
                    data, synchronize_session="evaluate"
                )
        except ProgrammingError as e:
            self.raise_error(e)

    def delete_rom(self, id: int):
        try:
            with self.session.begin() as session:
                session.query(Rom).filter(Rom.id == id).delete(
                    synchronize_session="evaluate"
                )
        except ProgrammingError as e:
            self.raise_error(e)

    def purge_roms(self, p_slug: str, roms: list[list[str]]):
        try:
            with self.session.begin() as session:
                session.query(Rom).filter(
                    Rom.p_slug == p_slug, Rom.file_name.not_in(roms)
                ).delete(synchronize_session="evaluate")
        except ProgrammingError as e:
            self.raise_error(e)

    def update_n_roms(self, p_slug: str):
        try:
            with self.session.begin() as session:
                session.query(Platform).filter_by(slug=p_slug).update(
                    {
                        Platform.n_roms: len(
                            session.query(Rom).filter_by(p_slug=p_slug).all()
                        )
                    },
                    synchronize_session="evaluate",
                )
        except ProgrammingError as e:
            self.raise_error(e)
>>>>>>> 8ab68c1e

    # ==== Utils ======
    @begin_session
    def get_rom_by_filename(
        self, platform_slug: str, file_name: str, session: Session = None
    ):
        return session.scalars(
            select(Rom)
            .filter_by(platform_slug=platform_slug, file_name=file_name)
            .limit(1)
        ).first()

    # ========= Users =========
    @begin_session
    def add_user(self, user: User, session: Session = None):
        return session.merge(user)

    @begin_session
    def get_user_by_username(self, username: str, session: Session = None):
        return session.scalars(
            select(User).filter_by(username=username).limit(1)
        ).first()

    @begin_session
    def get_user(self, id: int, session: Session = None):
        return session.get(User, id)

    @begin_session
    def update_user(self, id: int, data: dict, session: Session = None):
        session.execute(
            update(User)
            .where(User.id == id)
            .values(**data)
            .execution_options(synchronize_session="evaluate")
        )

    @begin_session
    def delete_user(self, id: int, session: Session = None):
        return session.execute(
            delete(User)
            .where(User.id == id)
            .execution_options(synchronize_session="evaluate")
        )

    @begin_session
    def get_users(self, session: Session = None):
        return session.scalars(select(User)).all()

    @begin_session
    def get_admin_users(self, session: Session = None):
        return session.scalars(select(User).filter_by(role=Role.ADMIN)).all()<|MERGE_RESOLUTION|>--- conflicted
+++ resolved
@@ -52,7 +52,6 @@
         )
 
     # ========= Roms =========
-<<<<<<< HEAD
     @begin_session
     def add_rom(self, rom: Rom, session: Session = None):
         return session.merge(rom)
@@ -67,6 +66,10 @@
     @begin_session
     def get_rom(self, id, session: Session = None):
         return session.get(Rom, id)
+
+    @begin_session
+    def get_recent_roms(self, session: Session = None):
+        return session.scalars(select(Rom).order_by(Rom.id.desc()).limit(15)).all()
 
     @begin_session
     def update_rom(self, id: int, data: dict, session: Session = None):
@@ -98,75 +101,6 @@
         return session.scalar(
             select(func.count()).select_from(Rom).filter_by(platform_slug=platform_slug)
         )
-=======
-    def add_rom(self, rom: Rom):
-        try:
-            with self.session.begin() as session:
-                return session.merge(rom)
-        except ProgrammingError as e:
-            self.raise_error(e)
-
-    def get_roms(self, p_slug: str):
-        try:
-            return select(Rom).filter_by(p_slug=p_slug).order_by(Rom.file_name.asc())
-        except ProgrammingError as e:
-            self.raise_error(e)
-
-    def get_recent_roms(self):
-        try:
-            with self.session.begin() as session:
-                return session.scalars(select(Rom).order_by(Rom.id.desc()).limit(15)).all()
-        except ProgrammingError as e:
-            self.raise_error(e)
-
-    def get_rom(self, id):
-        try:
-            with self.session.begin() as session:
-                return session.get(Rom, id)
-        except ProgrammingError as e:
-            self.raise_error(e)
-
-    def update_rom(self, id: int, data: dict):
-        try:
-            with self.session.begin() as session:
-                session.query(Rom).filter(Rom.id == id).update(
-                    data, synchronize_session="evaluate"
-                )
-        except ProgrammingError as e:
-            self.raise_error(e)
-
-    def delete_rom(self, id: int):
-        try:
-            with self.session.begin() as session:
-                session.query(Rom).filter(Rom.id == id).delete(
-                    synchronize_session="evaluate"
-                )
-        except ProgrammingError as e:
-            self.raise_error(e)
-
-    def purge_roms(self, p_slug: str, roms: list[list[str]]):
-        try:
-            with self.session.begin() as session:
-                session.query(Rom).filter(
-                    Rom.p_slug == p_slug, Rom.file_name.not_in(roms)
-                ).delete(synchronize_session="evaluate")
-        except ProgrammingError as e:
-            self.raise_error(e)
-
-    def update_n_roms(self, p_slug: str):
-        try:
-            with self.session.begin() as session:
-                session.query(Platform).filter_by(slug=p_slug).update(
-                    {
-                        Platform.n_roms: len(
-                            session.query(Rom).filter_by(p_slug=p_slug).all()
-                        )
-                    },
-                    synchronize_session="evaluate",
-                )
-        except ProgrammingError as e:
-            self.raise_error(e)
->>>>>>> 8ab68c1e
 
     # ==== Utils ======
     @begin_session
