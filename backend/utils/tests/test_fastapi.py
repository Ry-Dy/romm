import pytest

from ..fastapi import scan_platform, scan_rom
from exceptions.fs_exceptions import RomsNotFoundException
from models import Platform, Rom


@pytest.mark.vcr()
def test_scan_platform():
    platform = scan_platform("n64")

    assert platform.__class__ == Platform
    assert platform.fs_slug == "n64"
    assert platform.slug == "n64"
    assert platform.name == "Nintendo 64"
    assert platform.igdb_id == 4

    try:
        platform = scan_platform("")
    except RomsNotFoundException as e:
        assert "Roms not found for platform" in str(e)


@pytest.mark.vcr()
<<<<<<< HEAD
def test_scan_rom():
    platform = Platform(fs_slug="n64", igdb_id=4)
    rom = scan_rom(
=======
async def test_scan_rom():
    platform = Platform(slug="n64", igdb_id=4)
    rom = await scan_rom(
>>>>>>> 8ab68c1e
        platform,
        {
            "file_name": "Paper Mario (USA).z64",
            "multi": False,
            "files": ["Paper Mario (USA).z64"],
        },
    )

    assert rom.__class__ == Rom
    assert rom.file_name == "Paper Mario (USA).z64"
    assert rom.name == "Paper Mario"
    assert rom.igdb_id == 3340
    assert rom.file_size == 1.0
    assert rom.file_size_units == "KB"
    assert rom.files == ["Paper Mario (USA).z64"]
    assert rom.tags == []
    assert not rom.multi<|MERGE_RESOLUTION|>--- conflicted
+++ resolved
@@ -22,15 +22,9 @@
 
 
 @pytest.mark.vcr()
-<<<<<<< HEAD
-def test_scan_rom():
+async def test_scan_rom():
     platform = Platform(fs_slug="n64", igdb_id=4)
-    rom = scan_rom(
-=======
-async def test_scan_rom():
-    platform = Platform(slug="n64", igdb_id=4)
     rom = await scan_rom(
->>>>>>> 8ab68c1e
         platform,
         {
             "file_name": "Paper Mario (USA).z64",
