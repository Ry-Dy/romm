import re
from datetime import datetime
from typing import Optional, get_type_hints

from endpoints.responses.assets import SaveSchema, ScreenshotSchema, StateSchema
from fastapi import Request
from fastapi.responses import StreamingResponse
<<<<<<< HEAD
from handler.database import db_user_handler
=======
from handler.socket_handler import socket_handler
>>>>>>> 3c071d41
from handler.metadata.igdb_handler import IGDBMetadata
from handler.metadata.moby_handler import MobyMetadata
from handler.socket_handler import socket_handler
from models.rom import Rom
from pydantic import BaseModel, Field, computed_field
from typing_extensions import NotRequired, TypedDict

SORT_COMPARE_REGEX = r"^([Tt]he|[Aa]|[Aa]nd)\s"

RomIGDBMetadata = TypedDict(  # type: ignore[misc]
    "RomIGDBMetadata",
    {k: NotRequired[v] for k, v in get_type_hints(IGDBMetadata).items()},
    total=False,
)
RomMobyMetadata = TypedDict(  # type: ignore[misc]
    "RomMobyMetadata",
    {k: NotRequired[v] for k, v in get_type_hints(MobyMetadata).items()},
    total=False,
)


class RomNoteSchema(BaseModel):
    id: int
    user_id: int
    rom_id: int
    last_edited_at: datetime
    raw_markdown: str
    is_public: bool
    user__username: str

    class Config:
        from_attributes = True

<<<<<<< HEAD
    @property
    @computed_field
    def user__username(self) -> str:
        return db_user_handler.get_user(self.user_id).username

=======
>>>>>>> 3c071d41
    @classmethod
    def for_user(cls, db_rom: Rom, user_id: int) -> list["RomNoteSchema"]:
        return [
            cls.model_validate(n)
            for n in db_rom.notes
            # This is what filters out private notes
            if n.user_id == user_id or n.is_public
        ]


class RomSchema(BaseModel):
    id: int
    igdb_id: Optional[int]
    sgdb_id: Optional[int]
    moby_id: Optional[int]

    platform_id: int
    platform_slug: str
    platform_name: str

    file_name: str
    file_name_no_tags: str
    file_name_no_ext: str
    file_extension: str
    file_path: str
    file_size_bytes: int

    name: Optional[str]
    slug: Optional[str]
    summary: Optional[str]

    # Metadata fields
    first_release_date: Optional[int]
    alternative_names: list[str]
    genres: list[str]
    franchises: list[str]
    collections: list[str]
    companies: list[str]
    game_modes: list[str]
    igdb_metadata: Optional[RomIGDBMetadata]
    moby_metadata: Optional[RomMobyMetadata]

    path_cover_s: Optional[str]
    path_cover_l: Optional[str]
    has_cover: bool
    url_cover: Optional[str]

    revision: Optional[str]
    regions: list[str]
    languages: list[str]
    tags: list[str]

    multi: bool
    files: list[str]
    url_screenshots: list[str]
    merged_screenshots: list[str]
    full_path: str

    sibling_roms: list["RomSchema"] = Field(default_factory=list)
    user_saves: list[SaveSchema] = Field(default_factory=list)
    user_states: list[StateSchema] = Field(default_factory=list)
    user_screenshots: list[ScreenshotSchema] = Field(default_factory=list)
    user_notes: list[RomNoteSchema] = Field(default_factory=list)

    class Config:
        from_attributes = True

    @property
    @computed_field
    def sort_comparator(self) -> str:
        return (
            re.sub(
                SORT_COMPARE_REGEX,
                "",
                self.name or self.file_name_no_tags,
            )
            .strip()
            .lower()
        )

    @classmethod
    def from_orm_with_request(cls, db_rom: Rom, request: Request) -> "RomSchema":
        rom = cls.model_validate(db_rom)
        user_id = request.user.id

        rom.sibling_roms = [
            RomSchema.model_validate(r) for r in db_rom.get_sibling_roms()
        ]
        rom.user_saves = [
            SaveSchema.model_validate(s) for s in db_rom.saves if s.user_id == user_id
        ]
        rom.user_states = [
            StateSchema.model_validate(s) for s in db_rom.states if s.user_id == user_id
        ]
        rom.user_screenshots = [
            ScreenshotSchema.model_validate(s)
            for s in db_rom.screenshots
            if s.user_id == user_id
        ]
        rom.user_notes = RomNoteSchema.for_user(db_rom, user_id)

        return rom


class AddRomsResponse(TypedDict):
    uploaded_roms: list[str]
    skipped_roms: list[str]


class CustomStreamingResponse(StreamingResponse):
    def __init__(self, *args, **kwargs) -> None:
        self.emit_body = kwargs.pop("emit_body", None)
        super().__init__(*args, **kwargs)

    async def stream_response(self, *args, **kwargs) -> None:
        await super().stream_response(*args, **kwargs)
        await socket_handler.socket_server.emit("download:complete", self.emit_body)<|MERGE_RESOLUTION|>--- conflicted
+++ resolved
@@ -5,11 +5,7 @@
 from endpoints.responses.assets import SaveSchema, ScreenshotSchema, StateSchema
 from fastapi import Request
 from fastapi.responses import StreamingResponse
-<<<<<<< HEAD
 from handler.database import db_user_handler
-=======
-from handler.socket_handler import socket_handler
->>>>>>> 3c071d41
 from handler.metadata.igdb_handler import IGDBMetadata
 from handler.metadata.moby_handler import MobyMetadata
 from handler.socket_handler import socket_handler
@@ -43,14 +39,6 @@
     class Config:
         from_attributes = True
 
-<<<<<<< HEAD
-    @property
-    @computed_field
-    def user__username(self) -> str:
-        return db_user_handler.get_user(self.user_id).username
-
-=======
->>>>>>> 3c071d41
     @classmethod
     def for_user(cls, db_rom: Rom, user_id: int) -> list["RomNoteSchema"]:
         return [
