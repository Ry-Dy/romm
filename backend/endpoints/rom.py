import os
from datetime import datetime
from stat import S_IFREG
from typing import Annotated, Optional

from config import LIBRARY_BASE_PATH
from decorators.auth import protected_route
from endpoints.responses import MessageResponse
from endpoints.responses.rom import (
    AddRomsResponse,
    CustomStreamingResponse,
    RomSchema,
)
from exceptions.fs_exceptions import RomAlreadyExistsException
from fastapi import APIRouter, File, HTTPException, Query, Request, UploadFile, status
from fastapi.responses import FileResponse
from fastapi_pagination.cursor import CursorPage, CursorParams
from fastapi_pagination.ext.sqlalchemy import paginate
from handler import (
    db_platform_handler,
    db_rom_handler,
    fs_resource_handler,
    fs_rom_handler,
    igdb_handler,
<<<<<<< HEAD
    moby_handler
=======
    moby_handler,
>>>>>>> 1f09eb45
)
from handler.fs_handler import CoverSize
from logger.logger import log
from stream_zip import ZIP_AUTO, stream_zip  # type: ignore[import]

router = APIRouter()


@protected_route(router.post, "/roms", ["roms.write"])
def add_roms(
    request: Request, platform_id: int, roms: list[UploadFile] = File(...)
) -> AddRomsResponse:
    """Upload roms endpoint (one or more at the same time)

    Args:
        request (Request): Fastapi Request object
        platform_slug (str): Slug of the platform where to upload the roms
        roms (list[UploadFile], optional): List of files to upload. Defaults to File(...).

    Raises:
        HTTPException: No files were uploaded

    Returns:
        UploadRomResponse: Standard message response
    """

    platform_fs_slug = db_platform_handler.get_platforms(platform_id).fs_slug
    log.info(f"Uploading roms to {platform_fs_slug}")
    if roms is None:
        log.error("No roms were uploaded")
        raise HTTPException(
            status_code=status.HTTP_500_INTERNAL_SERVER_ERROR,
            detail="No roms were uploaded",
        )

    roms_path = fs_rom_handler.build_upload_file_path(platform_fs_slug)

    uploaded_roms = []
    skipped_roms = []

    for rom in roms:
        if fs_rom_handler.file_exists(roms_path, rom.filename):
            log.warning(f" - Skipping {rom.filename} since the file already exists")
            skipped_roms.append(rom.filename)
            continue

        log.info(f" - Uploading {rom.filename}")
        file_location = f"{roms_path}/{rom.filename}"

        with open(file_location, "wb+") as f:
            while True:
                chunk = rom.file.read(1024)
                if not chunk:
                    break
                f.write(chunk)

        uploaded_roms.append(rom.filename)

    return {
        "uploaded_roms": uploaded_roms,
        "skipped_roms": skipped_roms,
    }


@protected_route(router.get, "/roms", ["roms.read"])
def get_roms(
    request: Request,
    platform_id: int = None,
    size: int = 60,
    cursor: str = "",
    search_term: str = "",
    order_by: str = "name",
    order_dir: str = "asc",
) -> CursorPage[RomSchema]:
    """Get roms endpoint

    Args:
        request (Request): Fastapi Request object
        id (int, optional): Rom internal id

    Returns:
        RomSchema: Rom stored in the database
    """

    with db_rom_handler.session.begin() as session:
        cursor_params = CursorParams(size=size, cursor=cursor)
        qq = db_rom_handler.get_roms(
            platform_id=platform_id,
            search_term=search_term.lower(),
            order_by=order_by.lower(),
            order_dir=order_dir.lower(),
        )
        return paginate(session, qq, cursor_params)


@protected_route(router.get, "/roms/{id}", ["roms.read"])
def get_rom(request: Request, id: int) -> RomSchema:
    """Get rom endpoint

    Args:
        request (Request): Fastapi Request object
        id (int): Rom internal id

    Returns:
        RomSchema: Rom stored in the database
    """
    return RomSchema.from_orm_with_request(db_rom_handler.get_roms(id), request)


@protected_route(router.head, "/roms/{id}/content/{file_name}", ["roms.read"])
def head_rom_content(request: Request, id: int, file_name: str):
    """Head rom content endpoint

    Args:
        request (Request): Fastapi Request object
        id (int): Rom internal id
        file_name (str): Required due to a bug in emulatorjs

    Returns:
        FileResponse: Returns the response with headers
    """

    rom = db_rom_handler.get_roms(id)
    rom_path = f"{LIBRARY_BASE_PATH}/{rom.full_path}"

    return FileResponse(
        path=rom_path if not rom.multi else f"{rom_path}/{rom.files[0]}",
        filename=file_name,
        headers={
            "Content-Disposition": f"attachment; filename={rom.name}.zip",
            "Content-Type": "application/zip",
            "Content-Length": str(rom.file_size_bytes),
        },
    )


@protected_route(router.get, "/roms/{id}/content/{file_name}", ["roms.read"])
def get_rom_content(
    request: Request,
    id: int,
    file_name: str,
    files: Annotated[list[str] | None, Query()] = None,
):
    """Download rom endpoint (one single file or multiple zipped files for multi-part roms)

    Args:
        request (Request): Fastapi Request object
        id (int): Rom internal id
        files (Annotated[list[str]  |  None, Query, optional): List of files to download for multi-part roms. Defaults to None.

    Returns:
        FileResponse: Returns one file for single file roms

    Yields:
        CustomStreamingResponse: Streams a file for multi-part roms
    """

    rom = db_rom_handler.get_roms(id)
    rom_path = f"{LIBRARY_BASE_PATH}/{rom.full_path}"
    files_to_download = files or rom.files

    if not rom.multi:
        return FileResponse(path=rom_path, filename=rom.file_name)

    if len(files_to_download) == 1:
        return FileResponse(
            path=f"{rom_path}/{files_to_download[0]}", filename=files_to_download[0]
        )

    # Builds a generator of tuples for each member file
    def local_files():
        def contents(f):
            try:
                with open(f"{rom_path}/{f}", "rb") as f:
                    while chunk := f.read(65536):
                        yield chunk
            except FileNotFoundError:
                log.error(f"File {rom_path}/{f} not found!")
                raise

        m3u_file = [
            str.encode(f"{files_to_download[i]}\n")
            for i in range(len(files_to_download))
        ]
        return [
            (
                f,
                datetime.now(),
                S_IFREG | 0o600,
                ZIP_AUTO(os.path.getsize(f"{rom_path}/{f}")),
                contents(f),
            )
            for f in files_to_download
        ] + [
            (
                f"{file_name}.m3u",
                datetime.now(),
                S_IFREG | 0o600,
                ZIP_AUTO(sum([len(f) for f in m3u_file])),
                m3u_file,
            )
        ]

    zipped_chunks = stream_zip(local_files())

    # Streams the zip file to the client
    return CustomStreamingResponse(
        zipped_chunks,
        media_type="application/zip",
        headers={"Content-Disposition": f"attachment; filename={file_name}.zip"},
        emit_body={"id": rom.id},
    )


@protected_route(router.put, "/roms/{id}", ["roms.write"])
async def update_rom(
    request: Request,
    id: int,
    rename_as_igdb: bool = False,
    artwork: Optional[UploadFile] = File(None),
) -> RomSchema:
    """Update rom endpoint

    Args:
        request (Request): Fastapi Request object
        id (Rom): Rom internal id
        rename_as_igdb (bool, optional): Flag to rename rom file as matched IGDB game. Defaults to False.
        artwork (Optional[UploadFile], optional): Custom artork to set as cover. Defaults to File(None).

    Raises:
        HTTPException: If a rom already have that name when enabling the rename_as_igdb flag

    Returns:
        RomSchema: Rom stored in the database
    """

    data = await request.form()

    db_rom = db_rom_handler.get_roms(id)
    platform_fs_slug = db_platform_handler.get_platforms(db_rom.platform_id).fs_slug

    cleaned_data = {}
    cleaned_data["igdb_id"] = data.get("igdb_id", db_rom.igdb_id) or None
    cleaned_data["moby_id"] = data.get("moby_id", db_rom.moby_id) or None
<<<<<<< HEAD
=======

    if cleaned_data["moby_id"]:
        moby_rom = moby_handler.get_rom_by_id(cleaned_data["moby_id"])
        cleaned_data.update(moby_rom)
>>>>>>> 1f09eb45

    if cleaned_data["moby_id"]:
        moby_rom = moby_handler.get_rom_by_id(cleaned_data["moby_id"])    
        cleaned_data.update(moby_rom)
    
    if cleaned_data["igdb_id"]:
        igdb_rom = igdb_handler.get_rom_by_id(cleaned_data["igdb_id"])
        cleaned_data.update(igdb_rom)

    cleaned_data["name"] = data.get("name", db_rom.name)
    cleaned_data["summary"] = data.get("summary", db_rom.summary)

    fs_safe_file_name = (
        data.get("file_name", db_rom.file_name).strip().replace("/", "-")
    )
    fs_safe_name = cleaned_data["name"].strip().replace("/", "-")

    if rename_as_igdb:
        fs_safe_file_name = db_rom.file_name.replace(
            db_rom.file_name_no_tags or db_rom.file_name_no_ext, fs_safe_name
        )

    try:
        if db_rom.file_name != fs_safe_file_name:
            fs_rom_handler.rename_file(
                old_name=db_rom.file_name,
                new_name=fs_safe_file_name,
                file_path=db_rom.file_path,
            )
    except RomAlreadyExistsException as e:
        log.error(str(e))
        raise HTTPException(
            status_code=status.HTTP_500_INTERNAL_SERVER_ERROR, detail=str(e)
        )

    cleaned_data["file_name"] = fs_safe_file_name
    cleaned_data["file_name_no_tags"] = fs_rom_handler.get_file_name_with_no_tags(
        fs_safe_file_name
    )
    cleaned_data["file_name_no_ext"] = fs_rom_handler.get_file_name_with_no_extension(
        fs_safe_file_name
    )
    cleaned_data.update(
        fs_resource_handler.get_rom_cover(
            overwrite=True,
            platform_fs_slug=platform_fs_slug,
            rom_name=cleaned_data["name"],
            url_cover=cleaned_data.get("url_cover", ""),
        )
    )

    cleaned_data.update(
        fs_resource_handler.get_rom_screenshots(
            platform_fs_slug=platform_fs_slug,
            rom_name=cleaned_data["name"],
            url_screenshots=cleaned_data.get("url_screenshots", []),
        ),
    )

    if artwork is not None:
        file_ext = artwork.filename.split(".")[-1]
        (
            path_cover_l,
            path_cover_s,
            artwork_path,
        ) = fs_resource_handler.build_artwork_path(
            cleaned_data["name"], platform_fs_slug, file_ext
        )

        cleaned_data["path_cover_l"] = path_cover_l
        cleaned_data["path_cover_s"] = path_cover_s

        artwork_file = artwork.file.read()
        file_location_s = f"{artwork_path}/small.{file_ext}"
        with open(file_location_s, "wb+") as artwork_s:
            artwork_s.write(artwork_file)
        fs_resource_handler.resize_cover(file_location_s, CoverSize.SMALL)

        file_location_l = f"{artwork_path}/big.{file_ext}"
        with open(file_location_l, "wb+") as artwork_l:
            artwork_l.write(artwork_file)
        fs_resource_handler.resize_cover(file_location_l, CoverSize.BIG)

    db_rom_handler.update_rom(id, cleaned_data)

    return db_rom_handler.get_roms(id)


@protected_route(router.post, "/roms/delete", ["roms.write"])
async def delete_roms(
    request: Request,
) -> MessageResponse:
    """Delete roms endpoint

    Args:
        request (Request): Fastapi Request object.
            {
                "roms": List of rom's ids to delete
            }
        delete_from_fs (bool, optional): Flag to delete rom from filesystem. Defaults to False.

    Returns:
        MessageResponse: Standard message response
    """

    data: dict = await request.json()
    roms_ids: list = data["roms"]
    delete_from_fs: bool = data["delete_from_fs"]

    for id in roms_ids:
        rom = db_rom_handler.get_roms(id)
        if not rom:
            error = f"Rom with id {id} not found"
            log.error(error)
            raise HTTPException(status_code=status.HTTP_404_NOT_FOUND, detail=error)

        log.info(f"Deleting {rom.file_name} from database")
        db_rom_handler.delete_rom(id)

        if delete_from_fs:
            log.info(f"Deleting {rom.file_name} from filesystem")
            try:
                fs_rom_handler.remove_file(
                    file_name=rom.file_name, file_path=rom.file_path
                )
            except FileNotFoundError:
                error = f"Rom file {rom.file_name} not found for platform {rom.platform_slug}"
                log.error(error)
                raise HTTPException(status_code=status.HTTP_404_NOT_FOUND, detail=error)

    return {"msg": f"{len(roms_ids)} roms deleted successfully!"}<|MERGE_RESOLUTION|>--- conflicted
+++ resolved
@@ -22,11 +22,7 @@
     fs_resource_handler,
     fs_rom_handler,
     igdb_handler,
-<<<<<<< HEAD
-    moby_handler
-=======
     moby_handler,
->>>>>>> 1f09eb45
 )
 from handler.fs_handler import CoverSize
 from logger.logger import log
@@ -271,18 +267,11 @@
     cleaned_data = {}
     cleaned_data["igdb_id"] = data.get("igdb_id", db_rom.igdb_id) or None
     cleaned_data["moby_id"] = data.get("moby_id", db_rom.moby_id) or None
-<<<<<<< HEAD
-=======
 
     if cleaned_data["moby_id"]:
         moby_rom = moby_handler.get_rom_by_id(cleaned_data["moby_id"])
         cleaned_data.update(moby_rom)
->>>>>>> 1f09eb45
-
-    if cleaned_data["moby_id"]:
-        moby_rom = moby_handler.get_rom_by_id(cleaned_data["moby_id"])    
-        cleaned_data.update(moby_rom)
-    
+
     if cleaned_data["igdb_id"]:
         igdb_rom = igdb_handler.get_rom_by_id(cleaned_data["igdb_id"])
         cleaned_data.update(igdb_rom)
