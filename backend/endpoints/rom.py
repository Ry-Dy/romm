--- conflicted
+++ resolved
@@ -97,7 +97,6 @@
 ) -> UploadRomResponse:
     platform_fs_slug = dbh.get_platform(platform_slug).fs_slug
     log.info(f"Uploading files to: {platform_fs_slug}")
-<<<<<<< HEAD
     if roms is None:
         log.error("No files were uploaded")
         raise HTTPException(
@@ -120,21 +119,6 @@
         file_location = f"{roms_path}/{rom.filename}"
 
         with open(file_location, "wb+") as f:
-=======
-    if roms is not None:
-        roms_path = build_upload_roms_path(platform_fs_slug)
-        for rom in roms:  # TODO: Refactor code to avoid double loop
-            if _rom_exists(p_slug, rom.filename):
-                error = f"{rom.filename} already exists"
-                log.error(error)
-                raise HTTPException(
-                    status_code=status.HTTP_500_INTERNAL_SERVER_ERROR, detail=str(error)
-                )
-        for rom in roms:
-            log.info(f" - Uploading {rom.filename}")
-            file_location = f"{roms_path}/{rom.filename}"
-            f = open(file_location, "wb+")
->>>>>>> 8ab68c1e
             while True:
                 chunk = rom.file.read(1024)
                 if not chunk:
@@ -183,17 +167,13 @@
     )
 
 
-<<<<<<< HEAD
-@protected_route(router.get, "/platforms/{platform_slug}/roms", ["roms.read"])
-=======
 @protected_route(router.get, "/roms/recent", ["roms.read"])
 def recentRoms(request: Request) -> list[RomSchema]:
     """Returns the last 10 added roms"""
     return dbh.get_recent_roms()
 
 
-@protected_route(router.get, "/platforms/{p_slug}/roms", ["roms.read"])
->>>>>>> 8ab68c1e
+@protected_route(router.get, "/platforms/{platform_slug}/roms", ["roms.read"])
 def roms(
     request: Request,
     platform_slug: str,
@@ -253,15 +233,8 @@
             status_code=status.HTTP_500_INTERNAL_SERVER_ERROR, detail=str(e)
         )
 
-<<<<<<< HEAD
     cleaned_data["file_name"] = file_name
     cleaned_data["file_name_no_tags"] = get_file_name_with_no_tags(file_name)
-=======
-    cleaned_data["file_name_no_tags"] = get_file_name_with_no_tags(
-        cleaned_data["file_name"]
-    )
-
->>>>>>> 8ab68c1e
     cleaned_data.update(
         get_cover(
             overwrite=True,
@@ -300,14 +273,7 @@
 
     dbh.update_rom(id, cleaned_data)
 
-<<<<<<< HEAD
     return dbh.get_rom(id)
-=======
-    return {
-        "rom": dbh.get_rom(id),
-        "msg": "Rom updated successfully!",
-    }
->>>>>>> 8ab68c1e
 
 
 def _delete_single_rom(rom_id: int, delete_from_fs: bool = False):
