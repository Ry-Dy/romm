--- conflicted
+++ resolved
@@ -261,79 +261,9 @@
             socket_manager=socket_manager,
         )
 
-<<<<<<< HEAD
-                if _should_scan_rom(
-                    scan_type=scan_type, rom=rom, selected_roms=selected_roms
-                ):
-                    scanned_rom = await scan_rom(
-                        platform=platform,
-                        rom_attrs=fs_rom,
-                        scan_type=scan_type,
-                        rom=rom,
-                        metadata_sources=metadata_sources,
-                    )
-
-                    scan_stats.scanned_roms += 1
-                    scan_stats.added_roms += 1 if not rom else 0
-                    scan_stats.metadata_roms += (
-                        1 if scanned_rom.igdb_id or scanned_rom.moby_id else 0
-                    )
-
-                    _added_rom = db_rom_handler.add_rom(scanned_rom)
-
-                    path_cover_s, path_cover_l = fs_resource_handler.get_cover(
-                        overwrite=True,
-                        entity=_added_rom,
-                        url_cover=_added_rom.url_cover,
-                    )
-
-                    path_screenshots = fs_resource_handler.get_rom_screenshots(
-                        rom=_added_rom,
-                        url_screenshots=_added_rom.url_screenshots,
-                    )
-
-                    _added_rom.path_cover_s = path_cover_s
-                    _added_rom.path_cover_l = path_cover_l
-                    _added_rom.path_screenshots = path_screenshots
-                    # Update the scanned rom with the cover and screenshots paths and update database
-                    db_rom_handler.update_rom(
-                        _added_rom.id,
-                        {
-                            c: getattr(_added_rom, c)
-                            for c in inspect(_added_rom).mapper.column_attrs.keys()
-                        },
-                    )
-
-                    await sm.emit(
-                        "scan:scanning_rom",
-                        {
-                            "platform_name": platform.name,
-                            "platform_slug": platform.slug,
-                            **RomSchema.model_validate(_added_rom).model_dump(
-                                exclude=EXCLUDED_FROM_DUMP
-                            ),
-                        },
-                    )
-                    await sm.emit("", None)
-                elif rom:
-                    # Just to update the filesystem data
-                    rom.file_name = fs_rom["file_name"]
-                    rom.multi = fs_rom["multi"]
-                    rom.files = fs_rom["files"]
-                    db_rom_handler.add_rom(rom)
-
-            # Only purge entries if there are some file remaining in the library
-            # This protects against accidental deletion of entries when
-            # the folder structure is not correct or the drive is not mounted
-            if len(fs_roms) > 0:
-                db_rom_handler.purge_roms(
-                    platform.id, [rom["file_name"] for rom in fs_roms]
-                )
-=======
     # Only purge entries if there are some file remaining in the library
     # This protects against accidental deletion of entries when
     # the folder structure is not correct or the drive is not mounted
->>>>>>> 141edf9d
 
     if len(fs_roms) > 0:
         db_rom_handler.purge_roms(platform.id, [rom["file_name"] for rom in fs_roms])
@@ -387,6 +317,12 @@
     rom = db_rom_handler.get_rom_by_filename(platform.id, fs_rom["file_name"])
 
     if not _should_scan_rom(scan_type=scan_type, rom=rom, selected_roms=selected_roms):
+        # Just to update the filesystem data
+        rom.file_name = fs_rom["file_name"]
+        rom.multi = fs_rom["multi"]
+        rom.files = fs_rom["files"]
+        db_rom_handler.add_rom(rom)
+        
         return scan_stats
 
     scanned_rom = await scan_rom(
